--- conflicted
+++ resolved
@@ -1,95 +1,3 @@
-<<<<<<< HEAD
-from __future__ import unicode_literals
-
-import json
-import time
-
-from boto.glacier.layer1 import Layer1
-import sure  # noqa
-
-from moto import mock_glacier_deprecated
-
-
-@mock_glacier_deprecated
-def test_init_glacier_job():
-    conn = Layer1(region_name="us-west-2")
-    vault_name = "my_vault"
-    conn.create_vault(vault_name)
-    archive_id = conn.upload_archive(
-        vault_name, "some stuff", "", "", "some description")
-
-    job_response = conn.initiate_job(vault_name, {
-        "ArchiveId": archive_id,
-        "Type": "archive-retrieval",
-    })
-    job_id = job_response['JobId']
-    job_response['Location'].should.equal(
-        "//vaults/my_vault/jobs/{0}".format(job_id))
-
-
-@mock_glacier_deprecated
-def test_describe_job():
-    conn = Layer1(region_name="us-west-2")
-    vault_name = "my_vault"
-    conn.create_vault(vault_name)
-    archive_id = conn.upload_archive(
-        vault_name, "some stuff", "", "", "some description")
-    job_response = conn.initiate_job(vault_name, {
-        "ArchiveId": archive_id,
-        "Type": "archive-retrieval",
-    })
-    job_id = job_response['JobId']
-
-    job = conn.describe_job(vault_name, job_id)
-    joboutput = json.loads(job.read().decode("utf-8"))
-    
-    joboutput.should.have.key('Tier').which.should.equal('Standard')
-    joboutput.should.have.key('StatusCode').which.should.equal('InProgress')
-    joboutput.should.have.key('VaultARN').which.should.equal('arn:aws:glacier:RegionInfo:us-west-2:012345678901:vaults/my_vault')
-
-
-@mock_glacier_deprecated
-def test_list_glacier_jobs():
-    conn = Layer1(region_name="us-west-2")
-    vault_name = "my_vault"
-    conn.create_vault(vault_name)
-    archive_id1 = conn.upload_archive(
-        vault_name, "some stuff", "", "", "some description")['ArchiveId']
-    archive_id2 = conn.upload_archive(
-        vault_name, "some other stuff", "", "", "some description")['ArchiveId']
-
-    conn.initiate_job(vault_name, {
-        "ArchiveId": archive_id1,
-        "Type": "archive-retrieval",
-    })
-    conn.initiate_job(vault_name, {
-        "ArchiveId": archive_id2,
-        "Type": "archive-retrieval",
-    })
-
-    jobs = conn.list_jobs(vault_name)
-    len(jobs['JobList']).should.equal(2)
-
-
-@mock_glacier_deprecated
-def test_get_job_output():
-    conn = Layer1(region_name="us-west-2")
-    vault_name = "my_vault"
-    conn.create_vault(vault_name)
-    archive_response = conn.upload_archive(
-        vault_name, "some stuff", "", "", "some description")
-    archive_id = archive_response['ArchiveId']
-    job_response = conn.initiate_job(vault_name, {
-        "ArchiveId": archive_id,
-        "Type": "archive-retrieval",
-    })
-    job_id = job_response['JobId']
-
-    time.sleep(6)
-    
-    output = conn.get_job_output(vault_name, job_id)
-    output.read().decode("utf-8").should.equal("some stuff")
-=======
 from __future__ import unicode_literals
 
 import json
@@ -180,5 +88,4 @@
     time.sleep(6)
 
     output = conn.get_job_output(vault_name, job_id)
-    output.read().decode("utf-8").should.equal("some stuff")
->>>>>>> b8a1f852
+    output.read().decode("utf-8").should.equal("some stuff")