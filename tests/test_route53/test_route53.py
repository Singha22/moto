from __future__ import unicode_literals

import boto
import boto3
from boto.route53.healthcheck import HealthCheck
from boto.route53.record import ResourceRecordSets

import sure  # noqa

import uuid

import botocore
from nose.tools import assert_raises

from moto import mock_route53, mock_route53_deprecated


@mock_route53_deprecated
def test_hosted_zone():
    conn = boto.connect_route53('the_key', 'the_secret')
    firstzone = conn.create_hosted_zone("testdns.aws.com")
    zones = conn.get_all_hosted_zones()
    len(zones["ListHostedZonesResponse"]["HostedZones"]).should.equal(1)

    conn.create_hosted_zone("testdns1.aws.com")
    zones = conn.get_all_hosted_zones()
    len(zones["ListHostedZonesResponse"]["HostedZones"]).should.equal(2)

    id1 = firstzone["CreateHostedZoneResponse"][
        "HostedZone"]["Id"].split("/")[-1]
    zone = conn.get_hosted_zone(id1)
    zone["GetHostedZoneResponse"]["HostedZone"][
        "Name"].should.equal("testdns.aws.com.")

    conn.delete_hosted_zone(id1)
    zones = conn.get_all_hosted_zones()
    len(zones["ListHostedZonesResponse"]["HostedZones"]).should.equal(1)

    conn.get_hosted_zone.when.called_with("abcd").should.throw(
        boto.route53.exception.DNSServerError, "404 Not Found")


@mock_route53_deprecated
def test_rrset():
    conn = boto.connect_route53('the_key', 'the_secret')

    conn.get_all_rrsets.when.called_with("abcd", type="A").should.throw(
        boto.route53.exception.DNSServerError, "404 Not Found")

    zone = conn.create_hosted_zone("testdns.aws.com")
    zoneid = zone["CreateHostedZoneResponse"][
        "HostedZone"]["Id"].split("/")[-1]

    changes = ResourceRecordSets(conn, zoneid)
    change = changes.add_change("CREATE", "foo.bar.testdns.aws.com", "A")
    change.add_value("1.2.3.4")
    changes.commit()

    rrsets = conn.get_all_rrsets(zoneid, type="A")
    rrsets.should.have.length_of(1)
    rrsets[0].resource_records[0].should.equal('1.2.3.4')

    rrsets = conn.get_all_rrsets(zoneid, type="CNAME")
    rrsets.should.have.length_of(0)

    changes = ResourceRecordSets(conn, zoneid)
    changes.add_change("DELETE", "foo.bar.testdns.aws.com", "A")
    change = changes.add_change("CREATE", "foo.bar.testdns.aws.com", "A")
    change.add_value("5.6.7.8")
    changes.commit()

    rrsets = conn.get_all_rrsets(zoneid, type="A")
    rrsets.should.have.length_of(1)
    rrsets[0].resource_records[0].should.equal('5.6.7.8')

    changes = ResourceRecordSets(conn, zoneid)
    changes.add_change("DELETE", "foo.bar.testdns.aws.com", "A")
    changes.commit()

    rrsets = conn.get_all_rrsets(zoneid)
    rrsets.should.have.length_of(0)

    changes = ResourceRecordSets(conn, zoneid)
    change = changes.add_change("UPSERT", "foo.bar.testdns.aws.com", "A")
    change.add_value("1.2.3.4")
    changes.commit()

    rrsets = conn.get_all_rrsets(zoneid, type="A")
    rrsets.should.have.length_of(1)
    rrsets[0].resource_records[0].should.equal('1.2.3.4')

    changes = ResourceRecordSets(conn, zoneid)
    change = changes.add_change("UPSERT", "foo.bar.testdns.aws.com", "A")
    change.add_value("5.6.7.8")
    changes.commit()

    rrsets = conn.get_all_rrsets(zoneid, type="A")
    rrsets.should.have.length_of(1)
    rrsets[0].resource_records[0].should.equal('5.6.7.8')

    changes = ResourceRecordSets(conn, zoneid)
    change = changes.add_change("UPSERT", "foo.bar.testdns.aws.com", "TXT")
    change.add_value("foo")
    changes.commit()

    rrsets = conn.get_all_rrsets(zoneid)
    rrsets.should.have.length_of(2)
    rrsets[0].resource_records[0].should.equal('5.6.7.8')
    rrsets[1].resource_records[0].should.equal('foo')

    changes = ResourceRecordSets(conn, zoneid)
    changes.add_change("DELETE", "foo.bar.testdns.aws.com", "A")
    changes.add_change("DELETE", "foo.bar.testdns.aws.com", "TXT")
    changes.commit()

    changes = ResourceRecordSets(conn, zoneid)
    change = changes.add_change("CREATE", "foo.bar.testdns.aws.com", "A")
    change.add_value("1.2.3.4")
    change = changes.add_change("CREATE", "bar.foo.testdns.aws.com", "A")
    change.add_value("5.6.7.8")
    changes.commit()

    rrsets = conn.get_all_rrsets(zoneid, type="A")
    rrsets.should.have.length_of(2)

    rrsets = conn.get_all_rrsets(
        zoneid, name="bar.foo.testdns.aws.com", type="A")
    rrsets.should.have.length_of(1)
    rrsets[0].resource_records[0].should.equal('5.6.7.8')

    rrsets = conn.get_all_rrsets(
        zoneid, name="foo.bar.testdns.aws.com", type="A")
    rrsets.should.have.length_of(2)
    resource_records = [rr for rr_set in rrsets for rr in rr_set.resource_records]
    resource_records.should.contain('1.2.3.4')
    resource_records.should.contain('5.6.7.8')

    rrsets = conn.get_all_rrsets(
        zoneid, name="foo.foo.testdns.aws.com", type="A")
    rrsets.should.have.length_of(0)


@mock_route53_deprecated
def test_rrset_with_multiple_values():
    conn = boto.connect_route53('the_key', 'the_secret')
    zone = conn.create_hosted_zone("testdns.aws.com")
    zoneid = zone["CreateHostedZoneResponse"][
        "HostedZone"]["Id"].split("/")[-1]

    changes = ResourceRecordSets(conn, zoneid)
    change = changes.add_change("CREATE", "foo.bar.testdns.aws.com", "A")
    change.add_value("1.2.3.4")
    change.add_value("5.6.7.8")
    changes.commit()

    rrsets = conn.get_all_rrsets(zoneid, type="A")
    rrsets.should.have.length_of(1)
    set(rrsets[0].resource_records).should.equal(set(['1.2.3.4', '5.6.7.8']))


@mock_route53_deprecated
def test_alias_rrset():
    conn = boto.connect_route53('the_key', 'the_secret')
    zone = conn.create_hosted_zone("testdns.aws.com")
    zoneid = zone["CreateHostedZoneResponse"][
        "HostedZone"]["Id"].split("/")[-1]

    changes = ResourceRecordSets(conn, zoneid)
    changes.add_change("CREATE", "foo.alias.testdns.aws.com", "A",
                       alias_hosted_zone_id="Z3DG6IL3SJCGPX", alias_dns_name="foo.testdns.aws.com")
    changes.add_change("CREATE", "bar.alias.testdns.aws.com", "CNAME",
                       alias_hosted_zone_id="Z3DG6IL3SJCGPX", alias_dns_name="bar.testdns.aws.com")
    changes.commit()

    rrsets = conn.get_all_rrsets(zoneid, type="A")
    alias_targets = [rr_set.alias_dns_name for rr_set in rrsets]
    alias_targets.should.have.length_of(2)
    alias_targets.should.contain('foo.testdns.aws.com')
    alias_targets.should.contain('bar.testdns.aws.com')
    rrsets[0].alias_dns_name.should.equal('foo.testdns.aws.com')
    rrsets[0].resource_records.should.have.length_of(0)
    rrsets = conn.get_all_rrsets(zoneid, type="CNAME")
    rrsets.should.have.length_of(1)
    rrsets[0].alias_dns_name.should.equal('bar.testdns.aws.com')
    rrsets[0].resource_records.should.have.length_of(0)


@mock_route53_deprecated
def test_create_health_check():
    conn = boto.connect_route53('the_key', 'the_secret')

    check = HealthCheck(
        ip_addr="10.0.0.25",
        port=80,
        hc_type="HTTP",
        resource_path="/",
        fqdn="example.com",
        string_match="a good response",
        request_interval=10,
        failure_threshold=2,
    )
    conn.create_health_check(check)

    checks = conn.get_list_health_checks()['ListHealthChecksResponse'][
        'HealthChecks']
    list(checks).should.have.length_of(1)
    check = checks[0]
    config = check['HealthCheckConfig']
    config['IPAddress'].should.equal("10.0.0.25")
    config['Port'].should.equal("80")
    config['Type'].should.equal("HTTP")
    config['ResourcePath'].should.equal("/")
    config['FullyQualifiedDomainName'].should.equal("example.com")
    config['SearchString'].should.equal("a good response")
    config['RequestInterval'].should.equal("10")
    config['FailureThreshold'].should.equal("2")


@mock_route53_deprecated
def test_delete_health_check():
    conn = boto.connect_route53('the_key', 'the_secret')

    check = HealthCheck(
        ip_addr="10.0.0.25",
        port=80,
        hc_type="HTTP",
        resource_path="/",
    )
    conn.create_health_check(check)

    checks = conn.get_list_health_checks()['ListHealthChecksResponse'][
        'HealthChecks']
    list(checks).should.have.length_of(1)
    health_check_id = checks[0]['Id']

    conn.delete_health_check(health_check_id)
    checks = conn.get_list_health_checks()['ListHealthChecksResponse'][
        'HealthChecks']
    list(checks).should.have.length_of(0)


@mock_route53_deprecated
def test_use_health_check_in_resource_record_set():
    conn = boto.connect_route53('the_key', 'the_secret')

    check = HealthCheck(
        ip_addr="10.0.0.25",
        port=80,
        hc_type="HTTP",
        resource_path="/",
    )
    check = conn.create_health_check(
        check)['CreateHealthCheckResponse']['HealthCheck']
    check_id = check['Id']

    zone = conn.create_hosted_zone("testdns.aws.com")
    zone_id = zone["CreateHostedZoneResponse"][
        "HostedZone"]["Id"].split("/")[-1]

    changes = ResourceRecordSets(conn, zone_id)
    change = changes.add_change(
        "CREATE", "foo.bar.testdns.aws.com", "A", health_check=check_id)
    change.add_value("1.2.3.4")
    changes.commit()

    record_sets = conn.get_all_rrsets(zone_id)
    record_sets[0].health_check.should.equal(check_id)


@mock_route53_deprecated
def test_hosted_zone_comment_preserved():
    conn = boto.connect_route53('the_key', 'the_secret')

    firstzone = conn.create_hosted_zone(
        "testdns.aws.com.", comment="test comment")
    zone_id = firstzone["CreateHostedZoneResponse"][
        "HostedZone"]["Id"].split("/")[-1]

    hosted_zone = conn.get_hosted_zone(zone_id)
    hosted_zone["GetHostedZoneResponse"]["HostedZone"][
        "Config"]["Comment"].should.equal("test comment")

    hosted_zones = conn.get_all_hosted_zones()
    hosted_zones["ListHostedZonesResponse"]["HostedZones"][
        0]["Config"]["Comment"].should.equal("test comment")

    zone = conn.get_zone("testdns.aws.com.")
    zone.config["Comment"].should.equal("test comment")


@mock_route53_deprecated
def test_deleting_weighted_route():
    conn = boto.connect_route53()

    conn.create_hosted_zone("testdns.aws.com.")
    zone = conn.get_zone("testdns.aws.com.")

    zone.add_cname("cname.testdns.aws.com", "example.com",
                   identifier=('success-test-foo', '50'))
    zone.add_cname("cname.testdns.aws.com", "example.com",
                   identifier=('success-test-bar', '50'))

    cnames = zone.get_cname('cname.testdns.aws.com.', all=True)
    cnames.should.have.length_of(2)
    foo_cname = [cname for cname in cnames if cname.identifier ==
                 'success-test-foo'][0]

    zone.delete_record(foo_cname)
    cname = zone.get_cname('cname.testdns.aws.com.', all=True)
    # When get_cname only had one result, it returns just that result instead
    # of a list.
    cname.identifier.should.equal('success-test-bar')


@mock_route53_deprecated
def test_deleting_latency_route():
    conn = boto.connect_route53()

    conn.create_hosted_zone("testdns.aws.com.")
    zone = conn.get_zone("testdns.aws.com.")

    zone.add_cname("cname.testdns.aws.com", "example.com",
                   identifier=('success-test-foo', 'us-west-2'))
    zone.add_cname("cname.testdns.aws.com", "example.com",
                   identifier=('success-test-bar', 'us-west-1'))

    cnames = zone.get_cname('cname.testdns.aws.com.', all=True)
    cnames.should.have.length_of(2)
    foo_cname = [cname for cname in cnames if cname.identifier ==
                 'success-test-foo'][0]
    foo_cname.region.should.equal('us-west-2')

    zone.delete_record(foo_cname)
    cname = zone.get_cname('cname.testdns.aws.com.', all=True)
    # When get_cname only had one result, it returns just that result instead
    # of a list.
    cname.identifier.should.equal('success-test-bar')
    cname.region.should.equal('us-west-1')


@mock_route53_deprecated
def test_hosted_zone_private_zone_preserved():
    conn = boto.connect_route53('the_key', 'the_secret')

    firstzone = conn.create_hosted_zone(
        "testdns.aws.com.", private_zone=True, vpc_id='vpc-fake', vpc_region='us-east-1')
    zone_id = firstzone["CreateHostedZoneResponse"][
        "HostedZone"]["Id"].split("/")[-1]

    hosted_zone = conn.get_hosted_zone(zone_id)
    # in (original) boto, these bools returned as strings.
    hosted_zone["GetHostedZoneResponse"]["HostedZone"][
        "Config"]["PrivateZone"].should.equal('True')

    hosted_zones = conn.get_all_hosted_zones()
    hosted_zones["ListHostedZonesResponse"]["HostedZones"][
        0]["Config"]["PrivateZone"].should.equal('True')

    zone = conn.get_zone("testdns.aws.com.")
    zone.config["PrivateZone"].should.equal('True')


@mock_route53
def test_hosted_zone_private_zone_preserved_boto3():
    conn = boto3.client('route53', region_name='us-east-1')
    # TODO: actually create_hosted_zone statements with PrivateZone=True, but without
    # a _valid_ vpc-id should fail.
    firstzone = conn.create_hosted_zone(
        Name="testdns.aws.com.",
        CallerReference=str(hash('foo')),
        HostedZoneConfig=dict(
            PrivateZone=True,
            Comment="Test",
        )
    )

    zone_id = firstzone["HostedZone"]["Id"].split("/")[-1]

    hosted_zone = conn.get_hosted_zone(Id=zone_id)
    hosted_zone["HostedZone"]["Config"]["PrivateZone"].should.equal(True)

    hosted_zones = conn.list_hosted_zones()
    hosted_zones["HostedZones"][0]["Config"]["PrivateZone"].should.equal(True)

    hosted_zones = conn.list_hosted_zones_by_name(DNSName="testdns.aws.com.")
    len(hosted_zones["HostedZones"]).should.equal(1)
    hosted_zones["HostedZones"][0]["Config"]["PrivateZone"].should.equal(True)


@mock_route53
def test_list_or_change_tags_for_resource_request():
    conn = boto3.client('route53', region_name='us-east-1')
    health_check = conn.create_health_check(
        CallerReference='foobar',
        HealthCheckConfig={
            'IPAddress': '192.0.2.44',
            'Port': 123,
            'Type': 'HTTP',
            'ResourcePath': '/',
            'RequestInterval': 30,
            'FailureThreshold': 123,
            'HealthThreshold': 123,
        }
    )
    healthcheck_id = health_check['HealthCheck']['Id']

    tag1 = {"Key": "Deploy", "Value": "True"}
    tag2 = {"Key": "Name", "Value": "UnitTest"}

    # Test adding a tag for a resource id
    conn.change_tags_for_resource(
        ResourceType='healthcheck',
        ResourceId=healthcheck_id,
        AddTags=[tag1, tag2]
    )

    # Check to make sure that the response has the 'ResourceTagSet' key
    response = conn.list_tags_for_resource(
        ResourceType='healthcheck', ResourceId=healthcheck_id)
    response.should.contain('ResourceTagSet')

    # Validate that each key was added
    response['ResourceTagSet']['Tags'].should.contain(tag1)
    response['ResourceTagSet']['Tags'].should.contain(tag2)

    len(response['ResourceTagSet']['Tags']).should.equal(2)

    # Try to remove the tags
    conn.change_tags_for_resource(
        ResourceType='healthcheck',
        ResourceId=healthcheck_id,
        RemoveTagKeys=[tag1['Key']]
    )

    # Check to make sure that the response has the 'ResourceTagSet' key
    response = conn.list_tags_for_resource(
        ResourceType='healthcheck', ResourceId=healthcheck_id)
    response.should.contain('ResourceTagSet')
    response['ResourceTagSet']['Tags'].should_not.contain(tag1)
    response['ResourceTagSet']['Tags'].should.contain(tag2)

    # Remove the second tag
    conn.change_tags_for_resource(
        ResourceType='healthcheck',
        ResourceId=healthcheck_id,
        RemoveTagKeys=[tag2['Key']]
    )

    response = conn.list_tags_for_resource(
        ResourceType='healthcheck', ResourceId=healthcheck_id)
    response['ResourceTagSet']['Tags'].should_not.contain(tag2)

    # Re-add the tags
    conn.change_tags_for_resource(
        ResourceType='healthcheck',
        ResourceId=healthcheck_id,
        AddTags=[tag1, tag2]
    )

    # Remove both
    conn.change_tags_for_resource(
        ResourceType='healthcheck',
        ResourceId=healthcheck_id,
        RemoveTagKeys=[tag1['Key'], tag2['Key']]
    )

    response = conn.list_tags_for_resource(
        ResourceType='healthcheck', ResourceId=healthcheck_id)
    response['ResourceTagSet']['Tags'].should.be.empty


@mock_route53
def test_list_hosted_zones_by_name():
    conn = boto3.client('route53', region_name='us-east-1')
    conn.create_hosted_zone(
        Name="test.b.com.",
        CallerReference=str(hash('foo')),
        HostedZoneConfig=dict(
            PrivateZone=True,
            Comment="test com",
        )
    )
    conn.create_hosted_zone(
        Name="test.a.org.",
        CallerReference=str(hash('bar')),
        HostedZoneConfig=dict(
            PrivateZone=True,
            Comment="test org",
        )
    )
    conn.create_hosted_zone(
        Name="test.a.org.",
        CallerReference=str(hash('bar')),
        HostedZoneConfig=dict(
            PrivateZone=True,
            Comment="test org 2",
        )
    )

    # test lookup
    zones = conn.list_hosted_zones_by_name(DNSName="test.b.com.")
    len(zones["HostedZones"]).should.equal(1)
    zones["HostedZones"][0]["Name"].should.equal("test.b.com.")
    zones = conn.list_hosted_zones_by_name(DNSName="test.a.org.")
    len(zones["HostedZones"]).should.equal(2)
    zones["HostedZones"][0]["Name"].should.equal("test.a.org.")
    zones["HostedZones"][1]["Name"].should.equal("test.a.org.")

    # test sort order
    zones = conn.list_hosted_zones_by_name()
    len(zones["HostedZones"]).should.equal(3)
    zones["HostedZones"][0]["Name"].should.equal("test.b.com.")
    zones["HostedZones"][1]["Name"].should.equal("test.a.org.")
    zones["HostedZones"][2]["Name"].should.equal("test.a.org.")


@mock_route53
def test_change_resource_record_sets_crud_valid():
    conn = boto3.client('route53', region_name='us-east-1')
    conn.create_hosted_zone(
        Name="db.",
        CallerReference=str(hash('foo')),
        HostedZoneConfig=dict(
            PrivateZone=True,
            Comment="db",
        )
    )

    zones = conn.list_hosted_zones_by_name(DNSName="db.")
    len(zones["HostedZones"]).should.equal(1)
    zones["HostedZones"][0]["Name"].should.equal("db.")
    hosted_zone_id = zones["HostedZones"][0]["Id"]

    # Create A Record.
    a_record_endpoint_payload = {
        'Comment': 'Create A record prod.redis.db',
        'Changes': [
            {
                'Action': 'CREATE',
                'ResourceRecordSet': {
                    'Name': 'prod.redis.db.',
                    'Type': 'A',
                    'TTL': 10,
                    'ResourceRecords': [{
                        'Value': '127.0.0.1'
                    }]
                }
            }
        ]
    }
    conn.change_resource_record_sets(HostedZoneId=hosted_zone_id, ChangeBatch=a_record_endpoint_payload)

    response = conn.list_resource_record_sets(HostedZoneId=hosted_zone_id)
    len(response['ResourceRecordSets']).should.equal(1)
    a_record_detail = response['ResourceRecordSets'][0]
    a_record_detail['Name'].should.equal('prod.redis.db.')
    a_record_detail['Type'].should.equal('A')
    a_record_detail['TTL'].should.equal(10)
    a_record_detail['ResourceRecords'].should.equal([{'Value': '127.0.0.1'}])

    # Update A Record.
    cname_record_endpoint_payload = {
        'Comment': 'Update A record prod.redis.db',
        'Changes': [
            {
                'Action': 'UPSERT',
                'ResourceRecordSet': {
                    'Name': 'prod.redis.db.',
                    'Type': 'A',
                    'TTL': 60,
                    'ResourceRecords': [{
                        'Value': '192.168.1.1'
                    }]
                }
            }
        ]
    }
    conn.change_resource_record_sets(HostedZoneId=hosted_zone_id, ChangeBatch=cname_record_endpoint_payload)

    response = conn.list_resource_record_sets(HostedZoneId=hosted_zone_id)
    len(response['ResourceRecordSets']).should.equal(1)
    cname_record_detail = response['ResourceRecordSets'][0]
    cname_record_detail['Name'].should.equal('prod.redis.db.')
    cname_record_detail['Type'].should.equal('A')
    cname_record_detail['TTL'].should.equal(60)
    cname_record_detail['ResourceRecords'].should.equal([{'Value': '192.168.1.1'}])

<<<<<<< HEAD
    # Update to add Alias.
    cname_alias_record_endpoint_payload = {
        'Comment': 'Update to Alias prod.redis.db',
        'Changes': [
            {
                'Action': 'UPSERT',
                'ResourceRecordSet': {
                    'Name': 'prod.redis.db.',
                    'Type': 'A',
                    'TTL': 60,
                    'AliasTarget': {
                        'HostedZoneId': hosted_zone_id,
                        'DNSName': 'prod.redis.alias.',
                        'EvaluateTargetHealth': False,
                    }
                }
            }
        ]
    }
    conn.change_resource_record_sets(HostedZoneId=hosted_zone_id, ChangeBatch=cname_alias_record_endpoint_payload)

    response = conn.list_resource_record_sets(HostedZoneId=hosted_zone_id)
    cname_alias_record_detail = response['ResourceRecordSets'][0]
    cname_alias_record_detail['Name'].should.equal('prod.redis.db.')
    cname_alias_record_detail['Type'].should.equal('A')
    cname_alias_record_detail['TTL'].should.equal(60)
    cname_alias_record_detail['AliasTarget'].should.equal({
        'HostedZoneId': hosted_zone_id,
        'DNSName': 'prod.redis.alias.',
        'EvaluateTargetHealth': False,
    })
    cname_alias_record_detail.should_not.contain('ResourceRecords')

    # Delete record.
=======
    # Delete record with wrong type.
>>>>>>> ac338453
    delete_payload = {
        'Comment': 'delete prod.redis.db',
        'Changes': [
            {
                'Action': 'DELETE',
                'ResourceRecordSet': {
                    'Name': 'prod.redis.db',
                    'Type': 'CNAME',
                }
            }
        ]
    }
    conn.change_resource_record_sets(HostedZoneId=hosted_zone_id, ChangeBatch=delete_payload)
    response = conn.list_resource_record_sets(HostedZoneId=hosted_zone_id)
    len(response['ResourceRecordSets']).should.equal(1)

    # Delete record.
    delete_payload = {
        'Comment': 'delete prod.redis.db',
        'Changes': [
            {
                'Action': 'DELETE',
                'ResourceRecordSet': {
                    'Name': 'prod.redis.db',
                    'Type': 'A',
                }
            }
        ]
    }
    conn.change_resource_record_sets(HostedZoneId=hosted_zone_id, ChangeBatch=delete_payload)
    response = conn.list_resource_record_sets(HostedZoneId=hosted_zone_id)
    len(response['ResourceRecordSets']).should.equal(0)


@mock_route53
def test_change_resource_record_invalid():
    conn = boto3.client('route53', region_name='us-east-1')
    conn.create_hosted_zone(
        Name="db.",
        CallerReference=str(hash('foo')),
        HostedZoneConfig=dict(
            PrivateZone=True,
            Comment="db",
        )
    )

    zones = conn.list_hosted_zones_by_name(DNSName="db.")
    len(zones["HostedZones"]).should.equal(1)
    zones["HostedZones"][0]["Name"].should.equal("db.")
    hosted_zone_id = zones["HostedZones"][0]["Id"]

    invalid_a_record_payload = {
        'Comment': 'this should fail',
        'Changes': [
            {
                'Action': 'CREATE',
                'ResourceRecordSet': {
                    'Name': 'prod.scooby.doo',
                    'Type': 'A',
                    'TTL': 10,
                    'ResourceRecords': [{
                        'Value': '127.0.0.1'
                    }]
                }
            }
        ]
    }

    with assert_raises(botocore.exceptions.ClientError):
        conn.change_resource_record_sets(HostedZoneId=hosted_zone_id, ChangeBatch=invalid_a_record_payload)

    response = conn.list_resource_record_sets(HostedZoneId=hosted_zone_id)
    len(response['ResourceRecordSets']).should.equal(0)

    invalid_cname_record_payload = {
        'Comment': 'this should also fail',
        'Changes': [
            {
                'Action': 'UPSERT',
                'ResourceRecordSet': {
                    'Name': 'prod.scooby.doo',
                    'Type': 'CNAME',
                    'TTL': 10,
                    'ResourceRecords': [{
                        'Value': '127.0.0.1'
                    }]
                }
            }
        ]
    }

    with assert_raises(botocore.exceptions.ClientError):
        conn.change_resource_record_sets(HostedZoneId=hosted_zone_id, ChangeBatch=invalid_cname_record_payload)

    response = conn.list_resource_record_sets(HostedZoneId=hosted_zone_id)
    len(response['ResourceRecordSets']).should.equal(0)


@mock_route53
def test_list_resource_record_sets_name_type_filters():
    conn = boto3.client('route53', region_name='us-east-1')
    create_hosted_zone_response = conn.create_hosted_zone(
        Name="db.",
        CallerReference=str(hash('foo')),
        HostedZoneConfig=dict(
            PrivateZone=True,
            Comment="db",
        )
    )
    hosted_zone_id = create_hosted_zone_response['HostedZone']['Id']

    def create_resource_record_set(rec_type, rec_name):
        payload = {
            'Comment': 'create {} record {}'.format(rec_type, rec_name),
            'Changes': [
                {
                    'Action': 'CREATE',
                    'ResourceRecordSet': {
                        'Name': rec_name,
                        'Type': rec_type,
                        'TTL': 10,
                        'ResourceRecords': [{
                            'Value': '127.0.0.1'
                        }]
                    }
                }
            ]
        }
        conn.change_resource_record_sets(HostedZoneId=hosted_zone_id, ChangeBatch=payload)

    # record_type, record_name
    all_records = [
        ('A', 'a.a.db.'),
        ('A', 'a.b.db.'),
        ('A', 'b.b.db.'),
        ('CNAME', 'b.b.db.'),
        ('CNAME', 'b.c.db.'),
        ('CNAME', 'c.c.db.')
    ]
    for record_type, record_name in all_records:
        create_resource_record_set(record_type, record_name)

    start_with = 2
    response = conn.list_resource_record_sets(
        HostedZoneId=hosted_zone_id,
        StartRecordType=all_records[start_with][0],
        StartRecordName=all_records[start_with][1]
    )

    returned_records = [(record['Type'], record['Name']) for record in response['ResourceRecordSets']]
    len(returned_records).should.equal(len(all_records) - start_with)
    for desired_record in all_records[start_with:]:
        returned_records.should.contain(desired_record)<|MERGE_RESOLUTION|>--- conflicted
+++ resolved
@@ -585,7 +585,6 @@
     cname_record_detail['TTL'].should.equal(60)
     cname_record_detail['ResourceRecords'].should.equal([{'Value': '192.168.1.1'}])
 
-<<<<<<< HEAD
     # Update to add Alias.
     cname_alias_record_endpoint_payload = {
         'Comment': 'Update to Alias prod.redis.db',
@@ -619,10 +618,7 @@
     })
     cname_alias_record_detail.should_not.contain('ResourceRecords')
 
-    # Delete record.
-=======
     # Delete record with wrong type.
->>>>>>> ac338453
     delete_payload = {
         'Comment': 'delete prod.redis.db',
         'Changes': [
