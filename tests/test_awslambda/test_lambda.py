from __future__ import unicode_literals

import base64
import botocore.client
import boto3
import hashlib
import io
import json
import zipfile
import sure  # noqa

from freezegun import freeze_time
from moto import mock_lambda, mock_s3, mock_ec2, settings


def _process_lamda(pfunc):
    zip_output = io.BytesIO()
    zip_file = zipfile.ZipFile(zip_output, 'w', zipfile.ZIP_DEFLATED)
    zip_file.writestr('lambda_function.zip', pfunc)
    zip_file.close()
    zip_output.seek(0)
    return zip_output.read()


def get_test_zip_file1():
    pfunc = """
def lambda_handler(event, context):
    return event
"""
    return _process_lamda(pfunc)


def get_test_zip_file2():
    pfunc = """
def lambda_handler(event, context):
    volume_id = event.get('volume_id')
    print('get volume details for %s' % volume_id)
    import boto3
    ec2 = boto3.resource('ec2', region_name='us-west-2', endpoint_url="http://{base_url}")
    vol = ec2.Volume(volume_id)
    print('Volume - %s  state=%s, size=%s' % (volume_id, vol.state, vol.size))
    return event
""".format(base_url="localhost:5000" if settings.TEST_SERVER_MODE else "ec2.us-west-2.amazonaws.com")
    return _process_lamda(pfunc)


@mock_lambda
def test_list_functions():
    conn = boto3.client('lambda', 'us-west-2')
    result = conn.list_functions()
    result['Functions'].should.have.length_of(0)


@mock_lambda
def test_invoke_requestresponse_function():
    conn = boto3.client('lambda', 'us-west-2')
    conn.create_function(
        FunctionName='testFunction',
        Runtime='python2.7',
        Role='test-iam-role',
        Handler='lambda_function.handler',
        Code={
            'ZipFile': get_test_zip_file1(),
        },
        Description='test lambda function',
        Timeout=3,
        MemorySize=128,
        Publish=True,
    )

    in_data = {'msg': 'So long and thanks for all the fish'}
    success_result = conn.invoke(FunctionName='testFunction', InvocationType='RequestResponse',
                                 Payload=json.dumps(in_data))

    success_result["StatusCode"].should.equal(202)
    base64.b64decode(success_result["LogResult"]).decode(
        'utf-8').should.equal(json.dumps(in_data))
    json.loads(success_result["Payload"].read().decode(
        'utf-8')).should.equal(in_data)


@mock_lambda
def test_invoke_event_function():
    conn = boto3.client('lambda', 'us-west-2')
    conn.create_function(
        FunctionName='testFunction',
        Runtime='python2.7',
        Role='test-iam-role',
        Handler='lambda_function.handler',
        Code={
            'ZipFile': get_test_zip_file1(),
        },
        Description='test lambda function',
        Timeout=3,
        MemorySize=128,
        Publish=True,
    )

    conn.invoke.when.called_with(
        FunctionName='notAFunction',
        InvocationType='Event',
        Payload='{}'
    ).should.throw(botocore.client.ClientError)

    in_data = {'msg': 'So long and thanks for all the fish'}
    success_result = conn.invoke(
        FunctionName='testFunction', InvocationType='Event', Payload=json.dumps(in_data))
    success_result["StatusCode"].should.equal(202)
    json.loads(success_result['Payload'].read().decode(
        'utf-8')).should.equal({})


@mock_ec2
@mock_lambda
def test_invoke_function_get_ec2_volume():
    conn = boto3.resource("ec2", "us-west-2")
    vol = conn.create_volume(Size=99, AvailabilityZone='us-west-2')
    vol = conn.Volume(vol.id)

    conn = boto3.client('lambda', 'us-west-2')
    conn.create_function(
        FunctionName='testFunction',
        Runtime='python2.7',
        Role='test-iam-role',
        Handler='lambda_function.handler',
        Code={
            'ZipFile': get_test_zip_file2(),
        },
        Description='test lambda function',
        Timeout=3,
        MemorySize=128,
        Publish=True,
    )

    in_data = {'volume_id': vol.id}
    result = conn.invoke(FunctionName='testFunction',
                         InvocationType='RequestResponse', Payload=json.dumps(in_data))
    result["StatusCode"].should.equal(202)
    msg = 'get volume details for %s\nVolume - %s  state=%s, size=%s\n%s' % (
        vol.id, vol.id, vol.state, vol.size, json.dumps(in_data))
    base64.b64decode(result["LogResult"]).decode('utf-8').should.equal(msg)
    result['Payload'].read().decode('utf-8').should.equal(msg)


@mock_lambda
def test_create_based_on_s3_with_missing_bucket():
    conn = boto3.client('lambda', 'us-west-2')

    conn.create_function.when.called_with(
        FunctionName='testFunction',
        Runtime='python2.7',
        Role='test-iam-role',
        Handler='lambda_function.handler',
        Code={
            'S3Bucket': 'this-bucket-does-not-exist',
            'S3Key': 'test.zip',
        },
        Description='test lambda function',
        Timeout=3,
        MemorySize=128,
        Publish=True,
        VpcConfig={
            "SecurityGroupIds": ["sg-123abc"],
            "SubnetIds": ["subnet-123abc"],
        },
    ).should.throw(botocore.client.ClientError)


@mock_lambda
@mock_s3
@freeze_time('2015-01-01 00:00:00')
def test_create_function_from_aws_bucket():
    s3_conn = boto3.client('s3', 'us-west-2')
    s3_conn.create_bucket(Bucket='test-bucket')
    zip_content = get_test_zip_file2()

    s3_conn.put_object(Bucket='test-bucket', Key='test.zip', Body=zip_content)
    conn = boto3.client('lambda', 'us-west-2')

    result = conn.create_function(
        FunctionName='testFunction',
        Runtime='python2.7',
        Role='test-iam-role',
        Handler='lambda_function.handler',
        Code={
            'S3Bucket': 'test-bucket',
            'S3Key': 'test.zip',
        },
        Description='test lambda function',
        Timeout=3,
        MemorySize=128,
        Publish=True,
        VpcConfig={
            "SecurityGroupIds": ["sg-123abc"],
            "SubnetIds": ["subnet-123abc"],
        },
    )
    # this is hard to match against, so remove it
    result['ResponseMetadata'].pop('HTTPHeaders', None)
    # Botocore inserts retry attempts not seen in Python27
    result['ResponseMetadata'].pop('RetryAttempts', None)
    result.pop('LastModified')
    result.should.equal({
        'FunctionName': 'testFunction',
        'FunctionArn': 'arn:aws:lambda:123456789012:function:testFunction',
        'Runtime': 'python2.7',
        'Role': 'test-iam-role',
        'Handler': 'lambda_function.handler',
        "CodeSha256": hashlib.sha256(zip_content).hexdigest(),
        "CodeSize": len(zip_content),
        'Description': 'test lambda function',
        'Timeout': 3,
        'MemorySize': 128,
        'Version': '$LATEST',
        'VpcConfig': {
            "SecurityGroupIds": ["sg-123abc"],
            "SubnetIds": ["subnet-123abc"],
            "VpcId": "vpc-123abc"
        },
        'ResponseMetadata': {'HTTPStatusCode': 201},
    })


@mock_lambda
@freeze_time('2015-01-01 00:00:00')
def test_create_function_from_zipfile():
    conn = boto3.client('lambda', 'us-west-2')
    zip_content = get_test_zip_file1()
    result = conn.create_function(
        FunctionName='testFunction',
        Runtime='python2.7',
        Role='test-iam-role',
        Handler='lambda_function.handler',
        Code={
            'ZipFile': zip_content,
        },
        Description='test lambda function',
        Timeout=3,
        MemorySize=128,
        Publish=True,
    )
    # this is hard to match against, so remove it
    result['ResponseMetadata'].pop('HTTPHeaders', None)
    # Botocore inserts retry attempts not seen in Python27
    result['ResponseMetadata'].pop('RetryAttempts', None)
    result.pop('LastModified')

    result.should.equal({
        'FunctionName': 'testFunction',
        'FunctionArn': 'arn:aws:lambda:123456789012:function:testFunction',
        'Runtime': 'python2.7',
        'Role': 'test-iam-role',
        'Handler': 'lambda_function.handler',
        'CodeSize': len(zip_content),
        'Description': 'test lambda function',
        'Timeout': 3,
        'MemorySize': 128,
        'CodeSha256': hashlib.sha256(zip_content).hexdigest(),
        'Version': '$LATEST',
        'VpcConfig': {
            "SecurityGroupIds": [],
            "SubnetIds": [],
        },

        'ResponseMetadata': {'HTTPStatusCode': 201},
    })


@mock_lambda
@mock_s3
@freeze_time('2015-01-01 00:00:00')
def test_get_function():
    s3_conn = boto3.client('s3', 'us-west-2')
    s3_conn.create_bucket(Bucket='test-bucket')

    zip_content = get_test_zip_file1()
    s3_conn.put_object(Bucket='test-bucket', Key='test.zip', Body=zip_content)
    conn = boto3.client('lambda', 'us-west-2')

    conn.create_function(
        FunctionName='testFunction',
        Runtime='python2.7',
        Role='test-iam-role',
        Handler='lambda_function.handler',
        Code={
            'S3Bucket': 'test-bucket',
            'S3Key': 'test.zip',
        },
        Description='test lambda function',
        Timeout=3,
        MemorySize=128,
        Publish=True,
    )

    result = conn.get_function(FunctionName='testFunction')
    # this is hard to match against, so remove it
    result['ResponseMetadata'].pop('HTTPHeaders', None)
    # Botocore inserts retry attempts not seen in Python27
    result['ResponseMetadata'].pop('RetryAttempts', None)
    result['Configuration'].pop('LastModified')

    result.should.equal({
        "Code": {
            "Location": "s3://lambda-functions.aws.amazon.com/test.zip",
            "RepositoryType": "S3"
        },
        "Configuration": {
            "CodeSha256": hashlib.sha256(zip_content).hexdigest(),
            "CodeSize": len(zip_content),
            "Description": "test lambda function",
            "FunctionArn": "arn:aws:lambda:123456789012:function:testFunction",
            "FunctionName": "testFunction",
            "Handler": "lambda_function.handler",
            "MemorySize": 128,
            "Role": "test-iam-role",
            "Runtime": "python2.7",
            "Timeout": 3,
            "Version": '$LATEST',
            "VpcConfig": {
                "SecurityGroupIds": [],
                "SubnetIds": [],
            }
        },
        'ResponseMetadata': {'HTTPStatusCode': 200},
    })


@mock_lambda
@mock_s3
def test_delete_function():
    s3_conn = boto3.client('s3', 'us-west-2')
    s3_conn.create_bucket(Bucket='test-bucket')

    zip_content = get_test_zip_file2()
    s3_conn.put_object(Bucket='test-bucket', Key='test.zip', Body=zip_content)
    conn = boto3.client('lambda', 'us-west-2')

    conn.create_function(
        FunctionName='testFunction',
        Runtime='python2.7',
        Role='test-iam-role',
        Handler='lambda_function.handler',
        Code={
            'S3Bucket': 'test-bucket',
            'S3Key': 'test.zip',
        },
        Description='test lambda function',
        Timeout=3,
        MemorySize=128,
        Publish=True,
    )

    success_result = conn.delete_function(FunctionName='testFunction')
    # this is hard to match against, so remove it
    success_result['ResponseMetadata'].pop('HTTPHeaders', None)
    # Botocore inserts retry attempts not seen in Python27
    success_result['ResponseMetadata'].pop('RetryAttempts', None)

    success_result.should.equal({'ResponseMetadata': {'HTTPStatusCode': 204}})

    conn.delete_function.when.called_with(
        FunctionName='testFunctionThatDoesntExist').should.throw(botocore.client.ClientError)


@mock_lambda
@mock_s3
@freeze_time('2015-01-01 00:00:00')
def test_list_create_list_get_delete_list():
    """
    test `list -> create -> list -> get -> delete -> list` integration

    """
    s3_conn = boto3.client('s3', 'us-west-2')
    s3_conn.create_bucket(Bucket='test-bucket')

    zip_content = get_test_zip_file2()
    s3_conn.put_object(Bucket='test-bucket', Key='test.zip', Body=zip_content)
    conn = boto3.client('lambda', 'us-west-2')

    conn.list_functions()['Functions'].should.have.length_of(0)

    conn.create_function(
        FunctionName='testFunction',
        Runtime='python2.7',
        Role='test-iam-role',
        Handler='lambda_function.handler',
        Code={
            'S3Bucket': 'test-bucket',
            'S3Key': 'test.zip',
        },
        Description='test lambda function',
        Timeout=3,
        MemorySize=128,
        Publish=True,
    )
    expected_function_result = {
        "Code": {
            "Location": "s3://lambda-functions.aws.amazon.com/test.zip",
            "RepositoryType": "S3"
        },
        "Configuration": {
            "CodeSha256": hashlib.sha256(zip_content).hexdigest(),
            "CodeSize": len(zip_content),
            "Description": "test lambda function",
            "FunctionArn": "arn:aws:lambda:123456789012:function:testFunction",
            "FunctionName": "testFunction",
            "Handler": "lambda_function.handler",
            "MemorySize": 128,
            "Role": "test-iam-role",
            "Runtime": "python2.7",
            "Timeout": 3,
            "Version": '$LATEST',
            "VpcConfig": {
                "SecurityGroupIds": [],
                "SubnetIds": [],
            }
        },
        'ResponseMetadata': {'HTTPStatusCode': 200},
    }
    func = conn.list_functions()['Functions'][0]
    func.pop('LastModified')
    func.should.equal(expected_function_result['Configuration'])

    func = conn.get_function(FunctionName='testFunction')
    # this is hard to match against, so remove it
    func['ResponseMetadata'].pop('HTTPHeaders', None)
    # Botocore inserts retry attempts not seen in Python27
    func['ResponseMetadata'].pop('RetryAttempts', None)
    func['Configuration'].pop('LastModified')

    func.should.equal(expected_function_result)
    conn.delete_function(FunctionName='testFunction')

    conn.list_functions()['Functions'].should.have.length_of(0)


@mock_lambda
def test_invoke_lambda_error():
    lambda_fx = """
    def lambda_handler(event, context):
        raise Exception('failsauce')
    """
    zip_output = io.BytesIO()
    zip_file = zipfile.ZipFile(zip_output, 'w', zipfile.ZIP_DEFLATED)
    zip_file.writestr('lambda_function.zip', lambda_fx)
    zip_file.close()
    zip_output.seek(0)

    client = boto3.client('lambda', region_name='us-east-1')
    client.create_function(
        FunctionName='test-lambda-fx',
        Runtime='python2.7',
        Role='test-iam-role',
        Handler='lambda_function.lambda_handler',
        Description='test lambda function',
        Timeout=3,
        MemorySize=128,
        Publish=True,
        Code={
            'ZipFile': zip_output.read()
        },
    )

    result = client.invoke(
        FunctionName='test-lambda-fx',
        InvocationType='RequestResponse',
        LogType='Tail'
    )

    assert 'FunctionError' in result
    assert result['FunctionError'] == 'Handled'

@mock_lambda
<<<<<<< HEAD
def test_invoke_async_function():
    conn = boto3.client('lambda', 'us-west-2')
    conn.create_function(
=======
@mock_s3
def test_tags():
    """
    test list_tags -> tag_resource -> list_tags -> tag_resource -> list_tags -> untag_resource -> list_tags integration
    """
    s3_conn = boto3.client('s3', 'us-west-2')
    s3_conn.create_bucket(Bucket='test-bucket')

    zip_content = get_test_zip_file2()
    s3_conn.put_object(Bucket='test-bucket', Key='test.zip', Body=zip_content)
    conn = boto3.client('lambda', 'us-west-2')

    function = conn.create_function(
>>>>>>> 6366bce7
        FunctionName='testFunction',
        Runtime='python2.7',
        Role='test-iam-role',
        Handler='lambda_function.handler',
        Code={
<<<<<<< HEAD
            'ZipFile': get_test_zip_file1(),
=======
            'S3Bucket': 'test-bucket',
            'S3Key': 'test.zip',
>>>>>>> 6366bce7
        },
        Description='test lambda function',
        Timeout=3,
        MemorySize=128,
        Publish=True,
    )

<<<<<<< HEAD
    success_result = conn.invoke_async(
        FunctionName='testFunction', 
        InvokeArgs=json.dumps({ 'test': 'event' })
        )

    print(success_result)
    success_result['Status'].should.equal(202)
=======
    # List tags when there are none
    conn.list_tags(
        Resource=function['FunctionArn']
    )['Tags'].should.equal(dict())

    # List tags when there is one
    conn.tag_resource(
        Resource=function['FunctionArn'],
        Tags=dict(spam='eggs')
    )['ResponseMetadata']['HTTPStatusCode'].should.equal(200)
    conn.list_tags(
        Resource=function['FunctionArn']
    )['Tags'].should.equal(dict(spam='eggs'))

    # List tags when another has been added
    conn.tag_resource(
        Resource=function['FunctionArn'],
        Tags=dict(foo='bar')
    )['ResponseMetadata']['HTTPStatusCode'].should.equal(200)
    conn.list_tags(
        Resource=function['FunctionArn']
    )['Tags'].should.equal(dict(spam='eggs', foo='bar'))

    # Untag resource
    conn.untag_resource(
        Resource=function['FunctionArn'],
        TagKeys=['spam', 'trolls']
    )['ResponseMetadata']['HTTPStatusCode'].should.equal(204)
    conn.list_tags(
        Resource=function['FunctionArn']
    )['Tags'].should.equal(dict(foo='bar'))

    # Untag a tag that does not exist (no error and no change)
    conn.untag_resource(
        Resource=function['FunctionArn'],
        TagKeys=['spam']
    )['ResponseMetadata']['HTTPStatusCode'].should.equal(204)

@mock_lambda
def test_tags_not_found():
    """
    Test list_tags and tag_resource when the lambda with the given arn does not exist
    """
    conn = boto3.client('lambda', 'us-west-2')
    conn.list_tags.when.called_with(
        Resource='arn:aws:lambda:123456789012:function:not-found'
    ).should.throw(botocore.client.ClientError)

    conn.tag_resource.when.called_with(
        Resource='arn:aws:lambda:123456789012:function:not-found',
        Tags=dict(spam='eggs')
    ).should.throw(botocore.client.ClientError)

    conn.untag_resource.when.called_with(
        Resource='arn:aws:lambda:123456789012:function:not-found',
        TagKeys=['spam']
    ).should.throw(botocore.client.ClientError)
>>>>>>> 6366bce7
<|MERGE_RESOLUTION|>--- conflicted
+++ resolved
@@ -471,11 +471,6 @@
     assert result['FunctionError'] == 'Handled'
 
 @mock_lambda
-<<<<<<< HEAD
-def test_invoke_async_function():
-    conn = boto3.client('lambda', 'us-west-2')
-    conn.create_function(
-=======
 @mock_s3
 def test_tags():
     """
@@ -489,34 +484,20 @@
     conn = boto3.client('lambda', 'us-west-2')
 
     function = conn.create_function(
->>>>>>> 6366bce7
-        FunctionName='testFunction',
-        Runtime='python2.7',
-        Role='test-iam-role',
-        Handler='lambda_function.handler',
-        Code={
-<<<<<<< HEAD
-            'ZipFile': get_test_zip_file1(),
-=======
+        FunctionName='testFunction',
+        Runtime='python2.7',
+        Role='test-iam-role',
+        Handler='lambda_function.handler',
+        Code={
             'S3Bucket': 'test-bucket',
             'S3Key': 'test.zip',
->>>>>>> 6366bce7
-        },
-        Description='test lambda function',
-        Timeout=3,
-        MemorySize=128,
-        Publish=True,
-    )
-
-<<<<<<< HEAD
-    success_result = conn.invoke_async(
-        FunctionName='testFunction', 
-        InvokeArgs=json.dumps({ 'test': 'event' })
-        )
-
-    print(success_result)
-    success_result['Status'].should.equal(202)
-=======
+        },
+        Description='test lambda function',
+        Timeout=3,
+        MemorySize=128,
+        Publish=True,
+    )
+
     # List tags when there are none
     conn.list_tags(
         Resource=function['FunctionArn']
@@ -574,4 +555,27 @@
         Resource='arn:aws:lambda:123456789012:function:not-found',
         TagKeys=['spam']
     ).should.throw(botocore.client.ClientError)
->>>>>>> 6366bce7
+
+@mock_lambda
+def test_invoke_async_function():
+    conn = boto3.client('lambda', 'us-west-2')
+    conn.create_function(
+        FunctionName='testFunction',
+        Runtime='python2.7',
+        Role='test-iam-role',
+        Handler='lambda_function.handler',
+        Code={
+            'ZipFile': get_test_zip_file1(),
+        },
+        Description='test lambda function',
+        Timeout=3,
+        MemorySize=128,
+        Publish=True,
+    )
+
+    success_result = conn.invoke_async(
+        FunctionName='testFunction', 
+        InvokeArgs=json.dumps({ 'test': 'event' })
+        )
+
+    success_result['Status'].should.equal(202)