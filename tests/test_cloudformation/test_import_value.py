--- conflicted
+++ resolved
@@ -1,92 +1,3 @@
-<<<<<<< HEAD
-# -*- coding: utf-8 -*-
-from __future__ import absolute_import, division, print_function, unicode_literals
-
-# Standard library modules
-import unittest
-
-# Third-party modules
-import boto3
-from botocore.exceptions import ClientError
-
-# Package modules
-from moto import mock_cloudformation
-
-AWS_REGION = 'us-west-1'
-
-SG_STACK_NAME = 'simple-sg-stack'
-SG_TEMPLATE = """
-AWSTemplateFormatVersion: 2010-09-09
-Description: Simple test CF template for moto_cloudformation
-
-
-Resources:
-  SimpleSecurityGroup:
-    Type: AWS::EC2::SecurityGroup
-    Description: "A simple security group"
-    Properties:
-      GroupName: simple-security-group
-      GroupDescription: "A simple security group"
-      SecurityGroupEgress:
-        -
-          Description: "Egress to remote HTTPS servers"
-          CidrIp: 0.0.0.0/0
-          IpProtocol: tcp
-          FromPort: 443
-          ToPort: 443
-
-Outputs:
-    SimpleSecurityGroupName:
-        Value: !GetAtt SimpleSecurityGroup.GroupId
-        Export:
-            Name: "SimpleSecurityGroup"
-
-"""
-
-EC2_STACK_NAME = 'simple-ec2-stack'
-EC2_TEMPLATE = """
----
-# The latest template format version is "2010-09-09" and as of 2018-04-09
-# is currently the only valid value.
-AWSTemplateFormatVersion: 2010-09-09
-Description: Simple test CF template for moto_cloudformation
-
-
-Resources:
-  SimpleInstance:
-    Type: AWS::EC2::Instance
-    Properties:
-        ImageId: ami-03cf127a
-        InstanceType: t2.micro
-        SecurityGroups: !Split [',', !ImportValue SimpleSecurityGroup]
-"""
-
-
-class TestSimpleInstance(unittest.TestCase):
-    def test_simple_instance(self):
-        """Test that we can create a simple CloudFormation stack that imports values from an existing CloudFormation stack"""
-        with mock_cloudformation():
-            client = boto3.client('cloudformation', region_name=AWS_REGION)
-            client.create_stack(StackName=SG_STACK_NAME, TemplateBody=SG_TEMPLATE)
-            response = client.create_stack(StackName=EC2_STACK_NAME, TemplateBody=EC2_TEMPLATE)
-            self.assertIn('StackId', response)
-            response = client.describe_stacks(StackName=response['StackId'])
-            self.assertIn('Stacks', response)
-            stack_info = response['Stacks']
-            self.assertEqual(1, len(stack_info))
-            self.assertIn('StackName', stack_info[0])
-            self.assertEqual(EC2_STACK_NAME, stack_info[0]['StackName'])
-
-    def test_simple_instance_missing_export(self):
-        """Test that we get an exception if a CloudFormation stack tries to imports a non-existent export value"""
-        with mock_cloudformation():
-            client = boto3.client('cloudformation', region_name=AWS_REGION)
-            with self.assertRaises(ClientError) as e:
-                client.create_stack(StackName=EC2_STACK_NAME, TemplateBody=EC2_TEMPLATE)
-            self.assertIn('Error', e.exception.response)
-            self.assertIn('Code', e.exception.response['Error'])
-            self.assertEqual('ExportNotFound', e.exception.response['Error']['Code'])
-=======
 # -*- coding: utf-8 -*-
 from __future__ import absolute_import, division, print_function, unicode_literals
 
@@ -175,5 +86,4 @@
                 client.create_stack(StackName=EC2_STACK_NAME, TemplateBody=EC2_TEMPLATE)
             self.assertIn("Error", e.exception.response)
             self.assertIn("Code", e.exception.response["Error"])
-            self.assertEqual("ExportNotFound", e.exception.response["Error"]["Code"])
->>>>>>> b8a1f852
+            self.assertEqual("ExportNotFound", e.exception.response["Error"]["Code"])